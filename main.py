--- conflicted
+++ resolved
@@ -31,14 +31,9 @@
     initial_sidebar_state="expanded",
 )
 
-<<<<<<< HEAD
-st.title("🧠 Second Brain 🧠")
-st.markdown(
-    "Store your knowledge in a vector store and query it with OpenAI's GPT-3/4.")
-=======
+
 st.title("🧠 Quiver - Your second brain 🧠")
 st.markdown("Store your knowledge in a vector store and query it with OpenAI's GPT-3/4.")
->>>>>>> cf7d221d
 st.markdown("---\n\n")
 
 # Initialize session state variables
